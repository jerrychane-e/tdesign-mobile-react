export default {
  docs: [
    {
      title: '开始',
      type: 'document', // 普通文档
      children: [
        {
          title: '快速开始',
          name: 'getting-started',
          path: '/mobile-react/getting-started',
          component: () => import('@/getting-started.md'),
        },
        {
          title: '更新日志',
          name: 'changelog',
          path: '/mobile-react/changelog',
          component: () => import('@/CHANGELOG.md'),
        },
        {
          title: '组件概览',
          name: 'overview',
          path: '/mobile-react/overview',
          component: () => import('@common/docs/mobile/overview.md'),
        },
      ],
    },
    {
      title: '基础组件',
      type: 'component', // 组件文档
      children: [
        {
          title: 'Button 按钮',
          name: 'button',
          path: '/mobile-react/components/button',
          component: () => import('tdesign-mobile-react/button/button.md'),
        },
        {
          title: 'Divider 分割符',
          name: 'divider',
          path: '/mobile-react/components/divider',
          component: () => import('tdesign-mobile-react/divider/divider.md'),
        },
        {
          title: 'Icon 图标',
          name: 'icon',
          path: '/mobile-react/components/icon',
          component: () => import('tdesign-mobile-react/icon/icon.md'),
        },
      ],
    },
    {
      title: '导航',
      type: 'component',
      children: [
        // {
        //   title: 'DropdownMenu 下拉菜单',
        //   name: 'dropdown-menu',
        //   path: '/mobile-react/components/dropdown-menu',
        //   component: () => import('tdesign-mobile-react/dropdown-menu/dropdown-menu.md'),
        // },
        // {
        //   title: 'Navbar 导航条',
        //   name: 'navbar',
        //   path: '/mobile-react/components/navbar',
        //   component: () => import('tdesign-mobile-react/navbar/navbar.md'),
        // },
        // {
        //   title: 'Steps 步骤条',
        //   name: 'steps',
        //   path: '/mobile-react/components/steps',
        //   component: () => import('tdesign-mobile-react/steps/steps.md'),
        // },
        // {
        //   title: 'TabBar 标签栏',
        //   name: 'tab-bar',
        //   path: '/mobile-react/components/tabbar',
        //   component: () => import('tdesign-mobile-react/tab-bar/tab-bar.md'),
        // },
        {
          title: 'Tabs 选项卡',
          name: 'tabs',
          path: '/mobile-react/components/tabs',
          component: () => import('tdesign-mobile-react/tabs/tabs.md'),
        },
      ],
    },
    {
      title: '输入',
      type: 'component',
      children: [
        {
          title: 'CheckBox 复选框',
          name: 'checkbox',
          path: '/mobile-react/components/checkbox',
          component: () => import('tdesign-mobile-react/checkbox/checkbox.md'),
        },
        // {
        //   title: 'DateTimePicker 时间选择器',
        //   name: 'date-time-picker',
        //   path: '/mobile-react/components/date-time-picker',
        //   component: () => import('tdesign-mobile-react/date-time-picker/date-time-picker.md'),
        // },
        {
          title: 'Input 输入框',
          name: 'input',
          path: '/mobile-react/components/input',
          component: () => import('tdesign-mobile-react/input/input.md'),
        },
        // {
        //   title: 'Picker 选择器',
        //   name: 'picker',
        //   path: '/mobile-react/components/picker',
        //   component: () => import('tdesign-mobile-react/picker/picker.md'),
        // },
        {
          title: 'Radio 单选框',
          name: 'radio',
          path: '/mobile-react/components/radio',
          component: () => import('tdesign-mobile-react/radio/radio.md'),
        },
        // {
        //   title: 'Rate 评分',
        //   name: 'rate',
        //   path: '/mobile-react/components/rate',
        //   component: () => import('tdesign-mobile-react/rate/rate.md'),
        // },
        // {
        //   title: 'Search 搜索框',
        //   name: 'search',
        //   path: '/mobile-react/components/search',
        //   component: () => import('tdesign-mobile-react/search/search.md'),
        // },
        {
          title: 'Slider 滑动选择器',
          name: 'slider',
          path: '/mobile-react/components/slider',
          component: () => import('tdesign-mobile-react/slider/slider.md'),
        },
        // {
        //   title: 'Stepper 步进器',
        //   name: 'stepper',
        //   path: '/mobile-react/components/stepper',
        //   component: () => import('tdesign-mobile-react/stepper/stepper.md'),
        // },
        {
          title: 'Switch 开关',
          name: 'switch',
          path: '/mobile-react/components/switch',
          component: () => import('tdesign-mobile-react/switch/switch.md'),
        },
        // {
        //   title: 'Textarea 多行输入框',
        //   name: 'textarea',
        //   path: '/mobile-react/components/textarea',
        //   component: () => import('tdesign-mobile-react/textarea/textarea.md'),
        // },
        // {
        //   title: 'Upload 上传',
        //   name: 'upload',
        //   path: '/mobile-react/components/upload',
        //   component: () => import('tdesign-mobile-react/upload/upload.md'),
        // },
      ],
    },
    {
      title: '数据展示',
      type: 'component',
      children: [
        // {
        //   title: 'Avatar 头像',
        //   name: 'avatar',
        //   path: '/mobile-react/components/avatar',
        //   component: () => import('tdesign-mobile-react/avatar/avatar.md'),
        // },
        {
          title: 'Badge 徽标',
          name: 'badge',
          path: '/mobile-react/components/badge',
          component: () => import('tdesign-mobile-react/badge/badge.md'),
        },
        {
          title: 'Cell 单元格',
          name: 'cell',
          path: '/mobile-react/components/cell',
          component: () => import('tdesign-mobile-react/cell/cell.md'),
        },
        // {
        //   title: 'Collapse 折叠面板',
        //   name: 'collapse',
        //   path: '/mobile-react/components/collapse',
        //   component: () => import('tdesign-mobile-react/collapse/collapse.md'),
        // },
        {
          title: 'CountDown 倒计时',
          name: 'count-down',
          path: '/mobile-react/components/count-down',
          component: () => import('tdesign-mobile-react/count-down/count-down.md'),
        },
        // {
        //   title: 'Drawer 抽屉',
        //   name: 'drawer',
        //   path: '/mobile-react/components/drawer',
        //   component: () => import('tdesign-mobile-react/drawer/drawer.md'),
        // },
        {
          title: 'Grid 宫格',
          name: 'grid',
          path: '/mobile-react/components/grid',
          component: () => import('tdesign-mobile-react/grid/grid.md'),
        },
        {
          title: 'Image 图片',
          name: 'image',
          path: '/mobile-react/components/image',
          component: () => import('tdesign-mobile-react/image/image.md'),
        },
        // {
        //   title: 'List 列表',
        //   name: 'list',
        //   path: '/mobile-react/components/list',
        //   component: () => import('tdesign-mobile-react/list/list.md'),
        // },
        {
          title: 'Loading 加载中',
          name: 'loading',
          path: '/mobile-react/components/loading',
          component: () => import('tdesign-mobile-react/loading/loading.md'),
        },
        // {
        //   title: 'ImageViewer 图片预览',
        //   name: 'image-viewer',
        //   path: '/mobile-react/components/image-viewer',
        //   component: () => import('tdesign-mobile-react/image-viewer/image-viewer.md'),
        // },
        // {
        //   title: 'Skeleton 骨架屏',
        //   name: 'skeleton',
        //   path: '/mobile-react/components/skeleton',
        //   component: () => import('tdesign-mobile-react/skeleton/skeleton.md'),
        // },
        {
          title: 'Sticky 吸顶容器',
          name: 'sticky',
          path: '/mobile-react/components/sticky',
          component: () => import('tdesign-mobile-react/sticky/sticky.md'),
        },
        // {
        //   title: 'SwipeCell 滑动单元格',
        //   name: 'swipe-cell',
        //   path: '/mobile-react/components/swipe-cell',
        //   component: () => import('tdesign-mobile-react/swipe-cell/swipe-cell.md'),
        // },
        {
          title: 'Swiper 轮播',
          name: 'swiper',
          path: '/mobile-react/components/swiper',
          component: () => import('tdesign-mobile-react/swiper/swiper.md'),
        },
<<<<<<< HEAD
        {
          title: 'Collapse 折叠面板',
          name: 'collapse',
          path: '/mobile-react/components/collapse',
          component: () => import('tdesign-mobile-react/collapse/collapse.md'),
        },
      ],
    },
    {
      title: '输入类组件',
      name: 'form',
      type: 'component', // 组件文档
      children: [
=======
>>>>>>> 85b4fead
        {
          title: 'Tag 标签',
          name: 'tag',
          path: '/mobile-react/components/tag',
          component: () => import('tdesign-mobile-react/tag/tag.md'),
        },
      ],
    },
    {
      title: '消息提醒',
      type: 'component', // 组件文档
      children: [
        // {
        //   title: 'ActionSheet 动作面板',
        //   name: 'action-sheet',
        //   path: '/mobile-react/components/actionsheet',
        //   component: () => import('tdesign-mobile-react/action-sheet/action-sheet.md'),
        // },
        {
          title: 'BackTop 返回顶部',
          name: 'back-top',
<<<<<<< HEAD
=======
          meta: { docType: 'base' },
>>>>>>> 85b4fead
          path: '/mobile-react/components/back-top',
          component: () => import('tdesign-mobile-react/back-top/back-top.md'),
        },
        {
          title: 'Dialog 弹出框',
          name: 'dialog',
          path: '/mobile-react/components/dialog',
          component: () => import('tdesign-mobile-react/dialog/dialog.md'),
        },
        // {
        //   title: 'Fab 悬浮按钮',
        //   name: 'fab',
        //   path: '/mobile-react/components/fab',
        //   component: () => import('tdesign-mobile-react/fab/fab.md'),
        // },
        {
          title: 'Message 消息',
          name: 'message',
          path: '/mobile-react/components/message',
          component: () => import('tdesign-mobile-react/message/message.md'),
        },
        {
          title: 'Toast 轻提示',
          name: 'toast',
          path: '/mobile-react/components/toast',
          component: () => import('tdesign-mobile-react/toast/toast.md'),
        },
        {
          title: 'Popup 弹出层',
          name: 'popup',
          path: '/mobile-react/components/popup',
          component: () => import('tdesign-mobile-react/popup/popup.md'),
        },
        // {
        //   title: 'Progress 进度条',
        //   name: 'progress',
        //   path: '/mobile-react/components/progress',
        //   component: () => import('tdesign-mobile-react/progress/progress.md'),
        // },
        // {
        //   title: 'PullDownRefresh 下拉刷新',
        //   name: 'pull-down-refresh',
        //   path: '/mobile-react/components/pull-down-refresh',
        //   component: () => import('tdesign-mobile-react/pull-down-refresh/pull-down-refresh.md'),
        // },
      ],
    },
  ],
};<|MERGE_RESOLUTION|>--- conflicted
+++ resolved
@@ -256,7 +256,6 @@
           path: '/mobile-react/components/swiper',
           component: () => import('tdesign-mobile-react/swiper/swiper.md'),
         },
-<<<<<<< HEAD
         {
           title: 'Collapse 折叠面板',
           name: 'collapse',
@@ -270,8 +269,6 @@
       name: 'form',
       type: 'component', // 组件文档
       children: [
-=======
->>>>>>> 85b4fead
         {
           title: 'Tag 标签',
           name: 'tag',
@@ -293,10 +290,7 @@
         {
           title: 'BackTop 返回顶部',
           name: 'back-top',
-<<<<<<< HEAD
-=======
           meta: { docType: 'base' },
->>>>>>> 85b4fead
           path: '/mobile-react/components/back-top',
           component: () => import('tdesign-mobile-react/back-top/back-top.md'),
         },
