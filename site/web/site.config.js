export default {
  docs: [
    {
      title: '开始',
      type: 'document', // 普通文档
      children: [
        {
          title: '快速开始',
          name: 'getting-started',
          path: '/mobile-react/getting-started',
          component: () => import('@/getting-started.md'),
        },
        {
          title: '更新日志',
          name: 'changelog',
          path: '/mobile-react/changelog',
          component: () => import('@/CHANGELOG.md'),
        },
        {
          title: '组件概览',
          name: 'overview',
          path: '/mobile-react/overview',
          component: () => import('@common/docs/mobile/overview.md'),
        },
      ],
    },
    {
      title: '基础组件',
      type: 'component', // 组件文档
      children: [
        {
          title: 'Button 按钮',
          name: 'button',
          path: '/mobile-react/components/button',
          component: () => import('tdesign-mobile-react/button/button.md'),
        },
        {
          title: 'Divider 分割符',
          name: 'divider',
          path: '/mobile-react/components/divider',
          component: () => import('tdesign-mobile-react/divider/divider.md'),
        },
        {
          title: 'Icon 图标',
          name: 'icon',
          path: '/mobile-react/components/icon',
          component: () => import('tdesign-mobile-react/icon/icon.md'),
        },
      ],
    },
    {
      title: '导航',
      type: 'component',
      children: [
        // {
        //   title: 'DropdownMenu 下拉菜单',
        //   name: 'dropdown-menu',
        //   path: '/mobile-react/components/dropdown-menu',
        //   component: () => import('tdesign-mobile-react/dropdown-menu/dropdown-menu.md'),
        // },
        // {
        //   title: 'Navbar 导航条',
        //   name: 'navbar',
        //   path: '/mobile-react/components/navbar',
        //   component: () => import('tdesign-mobile-react/navbar/navbar.md'),
        // },
        // {
        //   title: 'Steps 步骤条',
        //   name: 'steps',
        //   path: '/mobile-react/components/steps',
        //   component: () => import('tdesign-mobile-react/steps/steps.md'),
        // },
        // {
        //   title: 'TabBar 标签栏',
        //   name: 'tab-bar',
        //   path: '/mobile-react/components/tabbar',
        //   component: () => import('tdesign-mobile-react/tab-bar/tab-bar.md'),
        // },
        {
          title: 'Tabs 选项卡',
          name: 'tabs',
          path: '/mobile-react/components/tabs',
          component: () => import('tdesign-mobile-react/tabs/tabs.md'),
        },
      ],
    },
    {
      title: '输入',
      type: 'component',
      children: [
        {
          title: 'CheckBox 复选框',
          name: 'checkbox',
          path: '/mobile-react/components/checkbox',
          component: () => import('tdesign-mobile-react/checkbox/checkbox.md'),
        },
        // {
        //   title: 'DateTimePicker 时间选择器',
        //   name: 'date-time-picker',
        //   path: '/mobile-react/components/date-time-picker',
        //   component: () => import('tdesign-mobile-react/date-time-picker/date-time-picker.md'),
        // },
        {
          title: 'Input 输入框',
          name: 'input',
          path: '/mobile-react/components/input',
          component: () => import('tdesign-mobile-react/input/input.md'),
        },
        // {
        //   title: 'Picker 选择器',
        //   name: 'picker',
        //   path: '/mobile-react/components/picker',
        //   component: () => import('tdesign-mobile-react/picker/picker.md'),
        // },
        {
          title: 'Radio 单选框',
          name: 'radio',
          path: '/mobile-react/components/radio',
          component: () => import('tdesign-mobile-react/radio/radio.md'),
        },
        // {
        //   title: 'Rate 评分',
        //   name: 'rate',
        //   path: '/mobile-react/components/rate',
        //   component: () => import('tdesign-mobile-react/rate/rate.md'),
        // },
        // {
        //   title: 'Search 搜索框',
        //   name: 'search',
        //   path: '/mobile-react/components/search',
        //   component: () => import('tdesign-mobile-react/search/search.md'),
        // },
        {
          title: 'Slider 滑动选择器',
          name: 'slider',
          path: '/mobile-react/components/slider',
          component: () => import('tdesign-mobile-react/slider/slider.md'),
        },
        // {
        //   title: 'Stepper 步进器',
        //   name: 'stepper',
        //   path: '/mobile-react/components/stepper',
        //   component: () => import('tdesign-mobile-react/stepper/stepper.md'),
        // },
        {
          title: 'Switch 开关',
          name: 'switch',
          path: '/mobile-react/components/switch',
          component: () => import('tdesign-mobile-react/switch/switch.md'),
        },
        // {
        //   title: 'Textarea 多行输入框',
        //   name: 'textarea',
        //   path: '/mobile-react/components/textarea',
        //   component: () => import('tdesign-mobile-react/textarea/textarea.md'),
        // },
        // {
        //   title: 'Upload 上传',
        //   name: 'upload',
        //   path: '/mobile-react/components/upload',
        //   component: () => import('tdesign-mobile-react/upload/upload.md'),
        // },
      ],
    },
    {
      title: '数据展示',
      type: 'component',
      children: [
        // {
        //   title: 'Avatar 头像',
        //   name: 'avatar',
        //   path: '/mobile-react/components/avatar',
        //   component: () => import('tdesign-mobile-react/avatar/avatar.md'),
        // },
        {
          title: 'Badge 徽标',
          name: 'badge',
          path: '/mobile-react/components/badge',
          component: () => import('tdesign-mobile-react/badge/badge.md'),
        },
        {
          title: 'Cell 单元格',
          name: 'cell',
          path: '/mobile-react/components/cell',
          component: () => import('tdesign-mobile-react/cell/cell.md'),
        },
        // {
        //   title: 'Collapse 折叠面板',
        //   name: 'collapse',
        //   path: '/mobile-react/components/collapse',
        //   component: () => import('tdesign-mobile-react/collapse/collapse.md'),
        // },
        {
          title: 'CountDown 倒计时',
          name: 'count-down',
          path: '/mobile-react/components/count-down',
          component: () => import('tdesign-mobile-react/count-down/count-down.md'),
        },
        // {
        //   title: 'Drawer 抽屉',
        //   name: 'drawer',
        //   path: '/mobile-react/components/drawer',
        //   component: () => import('tdesign-mobile-react/drawer/drawer.md'),
        // },
        {
          title: 'Grid 宫格',
          name: 'grid',
          path: '/mobile-react/components/grid',
          component: () => import('tdesign-mobile-react/grid/grid.md'),
        },
        {
          title: 'Image 图片',
          name: 'image',
          path: '/mobile-react/components/image',
          component: () => import('tdesign-mobile-react/image/image.md'),
        },
        // {
        //   title: 'List 列表',
        //   name: 'list',
        //   path: '/mobile-react/components/list',
        //   component: () => import('tdesign-mobile-react/list/list.md'),
        // },
        {
          title: 'Loading 加载中',
          name: 'loading',
          path: '/mobile-react/components/loading',
          component: () => import('tdesign-mobile-react/loading/loading.md'),
        },
        // {
        //   title: 'ImageViewer 图片预览',
        //   name: 'image-viewer',
        //   path: '/mobile-react/components/image-viewer',
        //   component: () => import('tdesign-mobile-react/image-viewer/image-viewer.md'),
        // },
        // {
        //   title: 'Skeleton 骨架屏',
        //   name: 'skeleton',
        //   path: '/mobile-react/components/skeleton',
        //   component: () => import('tdesign-mobile-react/skeleton/skeleton.md'),
        // },
        {
          title: 'Sticky 吸顶容器',
          name: 'sticky',
          path: '/mobile-react/components/sticky',
          component: () => import('tdesign-mobile-react/sticky/sticky.md'),
        },
        // {
        //   title: 'SwipeCell 滑动单元格',
        //   name: 'swipe-cell',
        //   path: '/mobile-react/components/swipe-cell',
        //   component: () => import('tdesign-mobile-react/swipe-cell/swipe-cell.md'),
        // },
        {
          title: 'Swiper 轮播',
          name: 'swiper',
          path: '/mobile-react/components/swiper',
          component: () => import('tdesign-mobile-react/swiper/swiper.md'),
        },
<<<<<<< HEAD
        {
          title: 'SwipeCell 滑动单元格',
          name: 'swipe-cell',
          path: '/mobile-react/components/swipe-cell',
          component: () => import('tdesign-mobile-react/swipe-cell/swipe-cell.md'),
        },
      ],
    },
    {
      title: '输入类组件',
      name: 'form',
      type: 'component', // 组件文档
      children: [
=======
>>>>>>> 85b4fead
        {
          title: 'Tag 标签',
          name: 'tag',
          path: '/mobile-react/components/tag',
          component: () => import('tdesign-mobile-react/tag/tag.md'),
        },
      ],
    },
    {
      title: '消息提醒',
      type: 'component', // 组件文档
      children: [
        // {
        //   title: 'ActionSheet 动作面板',
        //   name: 'action-sheet',
        //   path: '/mobile-react/components/actionsheet',
        //   component: () => import('tdesign-mobile-react/action-sheet/action-sheet.md'),
        // },
        {
          title: 'BackTop 返回顶部',
          name: 'back-top',
          meta: { docType: 'base' },
          path: '/mobile-react/components/back-top',
          component: () => import('tdesign-mobile-react/back-top/back-top.md'),
        },
        {
          title: 'Dialog 弹出框',
          name: 'dialog',
          path: '/mobile-react/components/dialog',
          component: () => import('tdesign-mobile-react/dialog/dialog.md'),
        },
        // {
        //   title: 'Fab 悬浮按钮',
        //   name: 'fab',
        //   path: '/mobile-react/components/fab',
        //   component: () => import('tdesign-mobile-react/fab/fab.md'),
        // },
        {
          title: 'Message 消息',
          name: 'message',
          path: '/mobile-react/components/message',
          component: () => import('tdesign-mobile-react/message/message.md'),
        },
        {
          title: 'Toast 轻提示',
          name: 'toast',
          path: '/mobile-react/components/toast',
          component: () => import('tdesign-mobile-react/toast/toast.md'),
        },
        {
          title: 'Popup 弹出层',
          name: 'popup',
          path: '/mobile-react/components/popup',
          component: () => import('tdesign-mobile-react/popup/popup.md'),
        },
        // {
        //   title: 'Progress 进度条',
        //   name: 'progress',
        //   path: '/mobile-react/components/progress',
        //   component: () => import('tdesign-mobile-react/progress/progress.md'),
        // },
        // {
        //   title: 'PullDownRefresh 下拉刷新',
        //   name: 'pull-down-refresh',
        //   path: '/mobile-react/components/pull-down-refresh',
        //   component: () => import('tdesign-mobile-react/pull-down-refresh/pull-down-refresh.md'),
        // },
      ],
    },
  ],
};<|MERGE_RESOLUTION|>--- conflicted
+++ resolved
@@ -256,7 +256,6 @@
           path: '/mobile-react/components/swiper',
           component: () => import('tdesign-mobile-react/swiper/swiper.md'),
         },
-<<<<<<< HEAD
         {
           title: 'SwipeCell 滑动单元格',
           name: 'swipe-cell',
@@ -270,8 +269,6 @@
       name: 'form',
       type: 'component', // 组件文档
       children: [
-=======
->>>>>>> 85b4fead
         {
           title: 'Tag 标签',
           name: 'tag',
