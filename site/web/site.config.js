--- conflicted
+++ resolved
@@ -64,26 +64,13 @@
         //   path: '/mobile-react/components/navbar',
         //   component: () => import('tdesign-mobile-react/navbar/navbar.md'),
         // },
-<<<<<<< HEAD
         {
           title: 'Steps 步骤条',
           name: 'steps',
           path: '/mobile-react/components/steps',
           component: () => import('tdesign-mobile-react/steps/steps.md'),
         },
-        // {
-        //   title: 'TabBar 标签栏',
-        //   name: 'tab-bar',
-        //   path: '/mobile-react/components/tabbar',
-        //   component: () => import('tdesign-mobile-react/tab-bar/tab-bar.md'),
-        // },
-=======
-        // {
-        //   title: 'Steps 步骤条',
-        //   name: 'steps',
-        //   path: '/mobile-react/components/steps',
-        //   component: () => import('tdesign-mobile-react/steps/steps.md'),
-        // },
+
         {
           title: 'TabBar 标签栏',
           name: 'tab-bar',
@@ -96,7 +83,6 @@
           path: '/mobile-react/components/navbar',
           component: () => import('tdesign-mobile-react/navbar/navbar.md'),
         },
->>>>>>> 6b76186e
         {
           title: 'Tabs 选项卡',
           name: 'tabs',
