--- conflicted
+++ resolved
@@ -143,11 +143,11 @@
       component: () => import('tdesign-mobile-react/toast/_example/index.jsx'),
     },
     {
-<<<<<<< HEAD
       title: 'Drawer 抽屉',
       name: 'drawer',
       component: () => import('tdesign-mobile-react/drawer/_example/index.jsx'),
-=======
+    },
+    {
       title: 'Collapse 折叠面板',
       name: 'Collapse',
       component: () => import('tdesign-mobile-react/collapse/_example/index.jsx'),
@@ -176,7 +176,6 @@
       title: 'Textarea 多行文本框',
       name: 'textarea',
       component: () => import('tdesign-mobile-react/textarea/_example/index.jsx'),
->>>>>>> a0b02d21
     },
   ],
 };