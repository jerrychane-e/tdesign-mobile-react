--- conflicted
+++ resolved
@@ -168,11 +168,11 @@
       component: () => import('tdesign-mobile-react/avatar/_example/index.jsx'),
     },
     {
-<<<<<<< HEAD
       title: 'Indexes 索引',
       name: 'indexes',
       component: () => import('tdesign-mobile-react/indexes/_example/index.tsx'),
-=======
+    },
+    {
       title: 'Picker 选择器',
       name: 'picker',
       component: () => import('tdesign-mobile-react/picker/_example/index.jsx'),
@@ -186,7 +186,6 @@
       title: 'TabBar 标签栏',
       name: 'tab-bar',
       component: () => import('tdesign-mobile-react/tab-bar/_example/mobile.jsx'),
->>>>>>> 6b76186e
     },
   ],
 };