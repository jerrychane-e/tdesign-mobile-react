--- conflicted
+++ resolved
@@ -153,15 +153,14 @@
       component: () => import('tdesign-mobile-react/pull-down-refresh/_example/index.jsx'),
     },
     {
-<<<<<<< HEAD
       title: 'Indexes 索引',
       name: 'indexes',
       component: () => import('tdesign-mobile-react/indexes/_example/index.tsx'),
-=======
+    },
+    {
       title: 'Avatar 头像',
       name: 'avatar',
       component: () => import('tdesign-mobile-react/avatar/_example/index.jsx'),
->>>>>>> e739689d
     },
   ],
 };