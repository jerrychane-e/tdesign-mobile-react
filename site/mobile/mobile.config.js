--- conflicted
+++ resolved
@@ -178,15 +178,14 @@
       component: () => import('tdesign-mobile-react/textarea/_example/index.jsx'),
     },
     {
-<<<<<<< HEAD
       title: 'Steps 步骤条',
       name: 'steps',
       component: () => import('tdesign-mobile-react/steps/_example/index.jsx'),
-=======
+    },
+    {
       title: 'TabBar 标签栏',
       name: 'tab-bar',
       component: () => import('tdesign-mobile-react/tab-bar/_example/mobile.jsx'),
->>>>>>> 6b76186e
     },
   ],
 };