export default {
  docs: [
    {
      title: 'Button 按钮',
      name: 'button',
      component: () => import('tdesign-mobile-react/button/_example/index.jsx'),
    },
    {
      title: 'Divider 分割线',
      name: 'divider',
      component: () => import('tdesign-mobile-react/divider/_example/base.jsx'),
    },
    {
      title: 'Icon 图标',
      name: 'icon',
      component: () => import('tdesign-mobile-react/icon/_example/index.jsx'),
    },
    {
      title: 'Tabs 选项卡',
      name: 'tabs',
      component: () => import('tdesign-mobile-react/tabs/_example/index.jsx'),
    },
    {
      title: 'Input 输入框',
      name: 'input',
      component: () => import('tdesign-mobile-react/input/_example/index.jsx'),
    },
    {
      title: 'Grid 宫格',
      name: 'grid',
      component: () => import('tdesign-mobile-react/grid/_example/base.jsx'),
    },
    {
      title: 'Image 图片',
      name: 'image',
      component: () => import('tdesign-mobile-react/image/_example/index.jsx'),
    },
    {
      title: 'Popup 弹出层',
      name: 'popup',
      component: () => import('tdesign-mobile-react/popup/_example/base.jsx'),
    },
    {
      title: 'Slider 滑动选择器',
      name: 'slider',
      component: () => import('tdesign-mobile-react/slider/_example/base.jsx'),
    },
    {
      title: 'Radio 单选框',
      name: 'radio',
      component: () => import('tdesign-mobile-react/radio/_example/index.jsx'),
    },
    {
      title: 'Badge 徽标',
      name: 'badge',
      component: () => import('tdesign-mobile-react/badge/_example/base.jsx'),
    },
    {
      title: 'CountDown 倒计时',
      name: 'count-down',
      component: () => import('tdesign-mobile-react/count-down/_example/index.jsx'),
    },
    {
      title: 'Message 消息通知',
      name: 'message',
      component: () => import('tdesign-mobile-react/message/_example/base.jsx'),
    },
    {
      title: 'Switch 开关',
      name: 'switch',
      path: '/switch',
      component: () => import('tdesign-mobile-react/switch/_example/index.jsx'),
    },
    {
      title: 'Cell 单元格',
      name: 'cell',
      component: () => import('tdesign-mobile-react/cell/_example/base.jsx'),
    },
    {
      title: 'Sticky 吸顶',
      name: 'sticky',
      component: () => import('tdesign-mobile-react/sticky/_example/base.jsx'),
    },
    {
      title: 'BackTop 返回顶部',
      name: 'back-top',
      component: () => import('tdesign-mobile-react/back-top/_example/base.jsx'),
    },
    {
      title: 'Checkbox 多选框',
      name: 'checkbox',
      component: () => import('tdesign-mobile-react/checkbox/_example/index.jsx'),
    },
    {
      title: 'Dialog 对话框',
      name: 'dialog',
      component: () => import('tdesign-mobile-react/dialog/_example/index.jsx'),
    },
    {
      title: 'Loading 加载中',
      name: 'loading',
      component: () => import('tdesign-mobile-react/loading/_example/index.jsx'),
    },
    {
      title: 'Swiper 轮播',
      name: 'swiper',
      component: () => import('tdesign-mobile-react/swiper/_example/index.jsx'),
    },
    {
<<<<<<< HEAD
      title: 'SwipeCell 滑动单元格',
      name: 'swipe-cell',
      component: () => import('tdesign-mobile-react/swipe-cell/_example/base.jsx'),
=======
      title: 'Tag 标签',
      name: 'tag',
      component: () => import('tdesign-mobile-react/tag/_example/index.jsx'),
    },
    {
      title: 'Toast 轻提示',
      name: 'toast',
      component: () => import('tdesign-mobile-react/toast/_example/index.jsx'),
>>>>>>> 85b4fead
    },
  ],
};<|MERGE_RESOLUTION|>--- conflicted
+++ resolved
@@ -107,11 +107,11 @@
       component: () => import('tdesign-mobile-react/swiper/_example/index.jsx'),
     },
     {
-<<<<<<< HEAD
       title: 'SwipeCell 滑动单元格',
       name: 'swipe-cell',
       component: () => import('tdesign-mobile-react/swipe-cell/_example/base.jsx'),
-=======
+    },
+    {
       title: 'Tag 标签',
       name: 'tag',
       component: () => import('tdesign-mobile-react/tag/_example/index.jsx'),
@@ -120,7 +120,6 @@
       title: 'Toast 轻提示',
       name: 'toast',
       component: () => import('tdesign-mobile-react/toast/_example/index.jsx'),
->>>>>>> 85b4fead
     },
   ],
 };