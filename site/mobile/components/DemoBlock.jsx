--- conflicted
+++ resolved
@@ -1,10 +1,6 @@
 import React from 'react';
-<<<<<<< HEAD
-import '../../style/mobile/index.less';
-=======
 import './style/index.less';
 
->>>>>>> e52f0cdc
 const TDemoBlock = (prop) => {
   const { children, title, summary } = prop;
   return (
