--- conflicted
+++ resolved
@@ -46,16 +46,15 @@
       component: () => import('tdesign-mobile-react/badge/_example/base.jsx'),
     },
     {
-<<<<<<< HEAD
       title: 'Switch 开关',
       name: 'switch',
       path: '/switch',
       component: () => import('tdesign-mobile-react/switch/_example/index.jsx'),
-=======
+    },
+    {
       title: 'Cell 单元格',
       name: 'cell',
       component: () => import('tdesign-mobile-react/cell/_example/base.jsx'),
->>>>>>> 81af006b
     },
   ],
 };