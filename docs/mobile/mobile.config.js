export default {
  docs: [
    {
      title: 'Button 按钮',
      name: 'button',
      component: () => import('@examples/button/demos/base.jsx'),
    },
    {
<<<<<<< HEAD
      title: 'Input 输入框',
      name: 'input',
      component: () => import('@examples/input/demos/base.jsx'),
=======
      title: 'Grid 宫格',
      name: 'grid',
      component: () => import('@examples/grid/demos/base.jsx'),
    },
    {
      title: 'Popup 弹出层',
      name: 'popup',
      component: () => import('@examples/popup/demos/base.jsx'),
>>>>>>> 3a2e10ad
    },
  ],
};<|MERGE_RESOLUTION|>--- conflicted
+++ resolved
@@ -6,11 +6,11 @@
       component: () => import('@examples/button/demos/base.jsx'),
     },
     {
-<<<<<<< HEAD
       title: 'Input 输入框',
       name: 'input',
       component: () => import('@examples/input/demos/base.jsx'),
-=======
+    },
+    {
       title: 'Grid 宫格',
       name: 'grid',
       component: () => import('@examples/grid/demos/base.jsx'),
@@ -19,7 +19,6 @@
       title: 'Popup 弹出层',
       name: 'popup',
       component: () => import('@examples/popup/demos/base.jsx'),
->>>>>>> 3a2e10ad
     },
   ],
 };