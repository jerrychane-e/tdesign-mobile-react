export default {
  docs: [
    {
      title: 'Button 按钮',
      name: 'button',
      component: () => import('tdesign-mobile-react/button/_example/index.jsx'),
    },
    {
      title: 'Divider 分割线',
      name: 'divider',
      component: () => import('tdesign-mobile-react/divider/_example/base.jsx'),
    },
    {
      title: 'Icon 图标',
      name: 'icon',
      component: () => import('tdesign-mobile-react/icon/_example/index.jsx'),
    },
    {
      title: 'Tabs 选项卡',
      name: 'tabs',
      component: () => import('tdesign-mobile-react/tabs/_example/index.jsx'),
    },
    {
      title: 'Grid 宫格',
      name: 'grid',
      component: () => import('tdesign-mobile-react/grid/_example/base.jsx'),
    },
    {
      title: 'Image 图片',
      name: 'image',
      component: () => import('tdesign-mobile-react/image/_example/index.jsx'),
    },
    {
      title: 'Popup 弹出层',
      name: 'popup',
      component: () => import('tdesign-mobile-react/popup/_example/base.jsx'),
    },
    {
      title: 'Slider 滑动选择器',
      name: 'slider',
      component: () => import('tdesign-mobile-react/slider/_example/base.jsx'),
    },
    {
      title: 'Radio 单选框',
      name: 'radio',
      component: () => import('tdesign-mobile-react/radio/_example/index.jsx'),
    },
    {
      title: 'Badge 徽标',
      name: 'badge',
      component: () => import('tdesign-mobile-react/badge/_example/base.jsx'),
    },
    {
<<<<<<< HEAD
      title: 'Message 消息通知',
      name: 'message',
      component: () => import('tdesign-mobile-react/message/_example/base.jsx'),
=======
      title: 'Switch 开关',
      name: 'switch',
      path: '/switch',
      component: () => import('tdesign-mobile-react/switch/_example/index.jsx'),
>>>>>>> 592d509f
    },
    {
      title: 'Cell 单元格',
      name: 'cell',
      component: () => import('tdesign-mobile-react/cell/_example/base.jsx'),
    },
    {
      title: 'Sticky 吸顶',
      name: 'sticky',
      component: () => import('tdesign-mobile-react/sticky/_example/base.jsx'),
    },
  ],
};<|MERGE_RESOLUTION|>--- conflicted
+++ resolved
@@ -51,16 +51,15 @@
       component: () => import('tdesign-mobile-react/badge/_example/base.jsx'),
     },
     {
-<<<<<<< HEAD
       title: 'Message 消息通知',
       name: 'message',
       component: () => import('tdesign-mobile-react/message/_example/base.jsx'),
-=======
+    },
+    {
       title: 'Switch 开关',
       name: 'switch',
       path: '/switch',
       component: () => import('tdesign-mobile-react/switch/_example/index.jsx'),
->>>>>>> 592d509f
     },
     {
       title: 'Cell 单元格',
