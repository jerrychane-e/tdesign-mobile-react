--- conflicted
+++ resolved
@@ -51,11 +51,11 @@
       component: () => import('tdesign-mobile-react/badge/_example/base.jsx'),
     },
     {
-<<<<<<< HEAD
       title: 'CountDown 倒计时',
       name: 'count-down',
       component: () => import('tdesign-mobile-react/count-down/_example/base.jsx'),
-=======
+    },
+    {
       title: 'Message 消息通知',
       name: 'message',
       component: () => import('tdesign-mobile-react/message/_example/base.jsx'),
@@ -80,7 +80,6 @@
       title: 'Checkbox 多选框',
       name: 'checkbox',
       component: () => import('tdesign-mobile-react/checkbox/_example/index.jsx'),
->>>>>>> b0409d1c
     },
   ],
 };