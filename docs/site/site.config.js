--- conflicted
+++ resolved
@@ -81,12 +81,12 @@
           component: () => import('tdesign-mobile-react/grid/grid.md'),
         },
         {
-<<<<<<< HEAD
           title: 'CountDown 倒计时',
           name: 'count-down',
           path: '/react-mobile/components/count-down',
           component: () => import('tdesign-mobile-react/count-down/count-down.md'),
-=======
+        },
+        {
           title: 'Sticky 吸顶',
           name: 'sticky',
           path: '/react-mobile/components/sticky',
@@ -110,7 +110,6 @@
           name: 'slider',
           path: '/react-mobile/components/slider',
           component: () => import('tdesign-mobile-react/slider/slider.md'),
->>>>>>> b0409d1c
         },
       ],
     },
