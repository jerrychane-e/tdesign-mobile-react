import React from 'react';
import { Checkbox } from 'tdesign-mobile-react';

export default function () {
  return (
    <>
      <Checkbox label="多选" disabled />
      <Checkbox label="多选" checked disabled />
      <Checkbox label="多选" align="right" disabled />
      <Checkbox label="多选" align="right" checked disabled />
<<<<<<< HEAD
      <Checkbox label="半选" indeterminate defaultChecked />
=======
      <Checkbox label="半选" indeterminate defaultChecked disabled />
>>>>>>> cf26b3d8
    </>
  );
}<|MERGE_RESOLUTION|>--- conflicted
+++ resolved
@@ -8,11 +8,7 @@
       <Checkbox label="多选" checked disabled />
       <Checkbox label="多选" align="right" disabled />
       <Checkbox label="多选" align="right" checked disabled />
-<<<<<<< HEAD
-      <Checkbox label="半选" indeterminate defaultChecked />
-=======
       <Checkbox label="半选" indeterminate defaultChecked disabled />
->>>>>>> cf26b3d8
     </>
   );
 }