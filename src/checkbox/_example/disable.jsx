--- conflicted
+++ resolved
@@ -8,11 +8,7 @@
       <Checkbox label="多选" checked disabled />
       <Checkbox label="多选" align="right" disabled />
       <Checkbox label="多选" align="right" checked disabled />
-<<<<<<< HEAD
-      <Checkbox label="半选" indeterminate defaultChecked />
-=======
       <Checkbox label="半选" indeterminate defaultChecked disabled />
->>>>>>> 80ae43d7
     </>
   );
 }