--- conflicted
+++ resolved
@@ -2,8 +2,5 @@
 export * from './grid';
 export * from './mask';
 export * from './popup';
-<<<<<<< HEAD
 export * from './radio';
-=======
-export * from './divider';
->>>>>>> 41e5b14e
+export * from './divider';