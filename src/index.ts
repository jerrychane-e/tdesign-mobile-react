--- conflicted
+++ resolved
@@ -1,8 +1,5 @@
 export * from './button';
 export * from './grid';
-<<<<<<< HEAD
 export * from './badge';
-=======
 export * from './mask';
-export * from './popup';
->>>>>>> e071f6c5
+export * from './popup';